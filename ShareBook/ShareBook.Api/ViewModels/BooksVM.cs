--- conflicted
+++ resolved
@@ -16,10 +16,6 @@
         public int TotalInterested { get; set; }
         public string Status { get; set; }
         public DateTime CreationDate { get; set; }
-<<<<<<< HEAD
         public DateTime? ChooseDate { get; set; }
-=======
-        public DateTime ChooseDate { get; set; } 
->>>>>>> 561e2d42
     }
 }