--- conflicted
+++ resolved
@@ -28,10 +28,6 @@
   },
   "ServerSettings": {
     "DefaultUrl": "http://dev.sharebook.com.br",
-<<<<<<< HEAD
-    "JobExecutorToken": "Jn6MLeT82c2zEnH9ktTDrrutNSZAkK9p"
-=======
     "JobExecutorToken": "Jn6MLeT82c2zEnH9ktTDrrutNSZAkK9p",
->>>>>>> 56d5c0b1
   }
 }