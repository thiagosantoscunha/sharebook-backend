﻿{
  "ConnectionStrings": {
    // stg.sharebook.com.br
    "DefaultConnection": "Data Source=SQL7003.site4now.net;Initial Catalog=DB_A3BA78_sharebookstg;Integrated Security=False;User ID=DB_A3BA78_sharebookstg_admin;Password=Krypto123;Connect Timeout=30;Encrypt=False;TrustServerCertificate=False;ApplicationIntent=ReadWrite;MultiSubnetFailover=False"
  },
  "EmailSettings": {
    "HostName": "mail.sharebook.com.br",
    "Username": "contato_dev_stg@sharebook.com.br",
    "Password": "123@mudar",
    "Port": 465
  },
  "TokenConfigurations": {
    "Audience": "ShareBookAudience",
    "Issuer": "Sharebook",
    "Seconds": 86400
  },
  "Logging": {
    "IncludeScopes": false,
    "LogLevel": {
      "Default": "Debug",
      "System": "Information",
      "Microsoft": "Information"
    }
  },
  "ServerSettings": {
    "DefaultUrl": "http://stg.sharebook.com.br",
<<<<<<< HEAD
    "JobExecutorToken": "Jn6MLeT82c2zEnH9ktTDrrutNSZAkK9p"
=======
    "JobExecutorToken": "Jn6MLeT82c2zEnH9ktTDrrutNSZAkK9p",
>>>>>>> 56d5c0b1
  }
}<|MERGE_RESOLUTION|>--- conflicted
+++ resolved
@@ -24,10 +24,6 @@
   },
   "ServerSettings": {
     "DefaultUrl": "http://stg.sharebook.com.br",
-<<<<<<< HEAD
-    "JobExecutorToken": "Jn6MLeT82c2zEnH9ktTDrrutNSZAkK9p"
-=======
     "JobExecutorToken": "Jn6MLeT82c2zEnH9ktTDrrutNSZAkK9p",
->>>>>>> 56d5c0b1
   }
 }