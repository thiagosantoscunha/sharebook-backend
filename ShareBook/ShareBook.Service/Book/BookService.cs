--- conflicted
+++ resolved
@@ -65,16 +65,10 @@
                 entity.Image = ImageHelper.FormatImageName(entity.Image, entity.Id.ToString());
 
                 _uploadService.UploadImage(entity.ImageBytes, entity.Image);
-<<<<<<< HEAD
+                result.Value = _repository.Insert(entity);
                 _booksEmailService.SendEmailNewBookInserted(entity).Wait();
             }
 
-=======
-                result.Value = _repository.Insert(entity);
-               
-            }
-                 
->>>>>>> 242a5fe3
             return result;
         }
 
