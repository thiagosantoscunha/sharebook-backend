﻿﻿<!DOCTYPE html>
<html lang="en" xmlns="http://www.w3.org/1999/xhtml">
<head>
    <meta charset="utf-8" />
    <title>Um livro foi solicitado - Sharebook</title>
</head>
<body>
    <h4>Um livro foi solicitado - Sharebook</h4>
    <p>
        Olá {Administrator.Name},
    </p>
    <p>
        Um livro foi solicitado. Veja mais informações abaixo:
    </p>
    <h2>Interessado</h2>
    <ul>
        <li><strong>Livro: </strong>{Book.Title}</li>
        <li><strong>Nome: </strong>{RequestingUser.Name}</li>
        <li><strong>Linkedin: </strong>{RequestingUser.Linkedin}</li>
        <li><strong>Telefone: </strong>{RequestingUser.Phone}</li>
        <li><strong>Email: </strong>{RequestingUser.Email}</li>
<<<<<<< HEAD
=======
    </ul>
    
    <h2>Motivo</h2>
    <pre>{Request.Reason}</pre>

    <h2>Doador</h2>
    <ul>
        <li><strong>Nome: </strong>{Book.User.Name}</li>
        <li><strong>Linkedin: </strong>{Book.User.Linkedin}</li>
        <li><strong>Telefone: </strong>{Book.User.Phone}</li>
        <li><strong>Email: </strong>{Book.User.Email}</li>
>>>>>>> 92df0f0c
    </ul>

    <h2>Motivo</h2>
    <pre>{Request.Reason}</pre>
    <h2>Doador</h2>
    <ul>
        <li><strong>Nome: </strong>{Book.User.Name}</li>
        <li><strong>Linkedin: </strong>{Book.User.Linkedin}</li>
        <li><strong>Telefone: </strong>{Book.User.Phone}</li>
        <li><strong>Email: </strong>{Book.User.Email}</li>
    </ul>
    <p>Sharebook</p>
</body>
</html>  <|MERGE_RESOLUTION|>--- conflicted
+++ resolved
@@ -19,8 +19,6 @@
         <li><strong>Linkedin: </strong>{RequestingUser.Linkedin}</li>
         <li><strong>Telefone: </strong>{RequestingUser.Phone}</li>
         <li><strong>Email: </strong>{RequestingUser.Email}</li>
-<<<<<<< HEAD
-=======
     </ul>
     
     <h2>Motivo</h2>
@@ -32,18 +30,8 @@
         <li><strong>Linkedin: </strong>{Book.User.Linkedin}</li>
         <li><strong>Telefone: </strong>{Book.User.Phone}</li>
         <li><strong>Email: </strong>{Book.User.Email}</li>
->>>>>>> 92df0f0c
     </ul>
 
-    <h2>Motivo</h2>
-    <pre>{Request.Reason}</pre>
-    <h2>Doador</h2>
-    <ul>
-        <li><strong>Nome: </strong>{Book.User.Name}</li>
-        <li><strong>Linkedin: </strong>{Book.User.Linkedin}</li>
-        <li><strong>Telefone: </strong>{Book.User.Phone}</li>
-        <li><strong>Email: </strong>{Book.User.Email}</li>
-    </ul>
     <p>Sharebook</p>
 </body>
 </html>  