﻿<Project Sdk="Microsoft.NET.Sdk">

  <PropertyGroup>
    <TargetFramework>netcoreapp2.0</TargetFramework>
    <DebugType>Full</DebugType>
  </PropertyGroup>

  <ItemGroup>
    <PackageReference Include="MailKit" Version="2.0.4" />
  </ItemGroup>

  <ItemGroup>
    <ProjectReference Include="..\ShareBook.Helper\ShareBook.Helper.csproj" />
    <ProjectReference Include="..\ShareBook.Repository\ShareBook.Infra.Data.csproj" />
  </ItemGroup>

  <ItemGroup>
    <None Remove="Email\Templates\ChooseDateRenewTemplate.html" />
  </ItemGroup>
  <ItemGroup>
    <None Update="Email\Templates\BookNoticeDeclinedUsersTemplate.html">
      <CopyToOutputDirectory>PreserveNewest</CopyToOutputDirectory>
    </None>
    <None Update="Email\Templates\BookNoticeDonorTemplate.html">
      <CopyToOutputDirectory>PreserveNewest</CopyToOutputDirectory>
    </None>
    <None Update="Email\Templates\ForgotPasswordTemplate.html">
      <CopyToOutputDirectory>PreserveNewest</CopyToOutputDirectory>
    </None>
    <None Update="Email\Templates\BookApprovedTemplate.html">
      <CopyToOutputDirectory>PreserveNewest</CopyToOutputDirectory>
    </None>
    <None Update="Email\Templates\BookDonatedTemplate.html">
      <CopyToOutputDirectory>PreserveNewest</CopyToOutputDirectory>
    </None>
    <None Update="Email\Templates\BookRequestedTemplate.html">
      <CopyToOutputDirectory>PreserveNewest</CopyToOutputDirectory>
    </None>
    <None Update="Email\Templates\ContactUsNotificationTemplate.html">
      <CopyToOutputDirectory>PreserveNewest</CopyToOutputDirectory>
    </None>
    <None Update="Email\Templates\ContactUsTemplate.html">
      <CopyToOutputDirectory>PreserveNewest</CopyToOutputDirectory>
    </None>
    <None Update="Email\Templates\NewBookInsertedTemplate.html">
      <CopyToOutputDirectory>PreserveNewest</CopyToOutputDirectory>
    </None>
    <None Update="Email\Templates\WaitingApprovalTemplate.html">
      <CopyToOutputDirectory>PreserveNewest</CopyToOutputDirectory>
    </None>
<<<<<<< HEAD
    <None Update="Email\Templates\BookCanceledNoticeUsersTemplate.html">
=======
    <None Update="Email\Templates\ChooseDateReminderTemplate.html">
>>>>>>> 2ab93f3c
      <CopyToOutputDirectory>PreserveNewest</CopyToOutputDirectory>
    </None>
  </ItemGroup>

  <ItemGroup>
    <Content Include="Email\Templates\ChooseDateRenewTemplate.html">
      <CopyToOutputDirectory>Always</CopyToOutputDirectory>
    </Content>
  </ItemGroup>
</Project><|MERGE_RESOLUTION|>--- conflicted
+++ resolved
@@ -48,11 +48,10 @@
     <None Update="Email\Templates\WaitingApprovalTemplate.html">
       <CopyToOutputDirectory>PreserveNewest</CopyToOutputDirectory>
     </None>
-<<<<<<< HEAD
     <None Update="Email\Templates\BookCanceledNoticeUsersTemplate.html">
-=======
+      <CopyToOutputDirectory>PreserveNewest</CopyToOutputDirectory>
+    </None>
     <None Update="Email\Templates\ChooseDateReminderTemplate.html">
->>>>>>> 2ab93f3c
       <CopyToOutputDirectory>PreserveNewest</CopyToOutputDirectory>
     </None>
   </ItemGroup>
